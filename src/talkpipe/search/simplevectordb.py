from typing import List, Dict, Any, Tuple, Optional
from dataclasses import dataclass, asdict
import logging
from os.path import exists
import json
<<<<<<< HEAD
import base64
from typing import List, Dict, Any, Tuple, Optional, Union, Protocol
from dataclasses import dataclass, asdict
=======
import pickle
>>>>>>> beffba17
import uuid
import warnings
import heapq
import numpy as np
from sklearn.cluster import KMeans
from talkpipe.pipe.core import segment
from talkpipe.pipe import field_segment
from talkpipe.chatterlang import register_segment
from .abstract import VectorLike, DocumentStore, VectorAddable, VectorSearchable, SearchResult, Document, DocID
from talkpipe.util.data_manipulation import extract_property, toDict

logger = logging.getLogger(__name__)


@dataclass
class VectorEntry:
    """Internal data structure for storing vector data"""
    doc_id: str
    vector: List[float]
    document: Document


class SimpleVectorDB(DocumentStore, VectorAddable, VectorSearchable):
    """A simple in-memory vector database with similarity search capabilities"""
    
    def __init__(self, dimension: Optional[int] = None):
        """
        Initialize the vector database
        
        Args:
            dimension: Expected dimension of vectors (optional, inferred from first vector)
        """
        self.dimension = dimension
        self.vectors: Dict[str, VectorEntry] = {}
        
        # K-means clustering attributes
        self.clusters_valid = False
        self.kmeans_model = None
        self.cluster_centers = None
        self.cluster_assignments = None
        self.clusters = None
        self.n_clusters = 8

    def _serialize_numpy(self, arr: np.ndarray) -> str:
        """Serialize numpy array to base64 string"""
        if arr is None:
            return None
        return base64.b64encode(arr.tobytes()).decode('utf-8')
    
    def _deserialize_numpy(self, data: str, shape: Tuple[int, ...], dtype: str = 'float32') -> np.ndarray:
        """Deserialize base64 string to numpy array"""
        if data is None:
            return None
        bytes_data = base64.b64decode(data.encode('utf-8'))
        return np.frombuffer(bytes_data, dtype=dtype).reshape(shape)
    
    def _serialize_kmeans_model(self, model: KMeans) -> Dict[str, Any]:
        """Serialize KMeans model to dict"""
        if model is None:
            return None
        
        def safe_int(val):
            """Safely convert numpy int to Python int"""
            if val is None:
                return None
            return int(val)
        
        def safe_float(val):
            """Safely convert numpy float to Python float"""
            if val is None:
                return None
            return float(val)
            
        return {
            'cluster_centers_': model.cluster_centers_.tolist() if model.cluster_centers_ is not None else None,
            'labels_': model.labels_.tolist() if hasattr(model, 'labels_') and model.labels_ is not None else None,
            'inertia_': safe_float(getattr(model, 'inertia_', None)),
            'n_clusters': safe_int(model.n_clusters),
            'n_features_in_': safe_int(getattr(model, 'n_features_in_', None)),
            'n_iter_': safe_int(getattr(model, 'n_iter_', None))
        }
    
    def _deserialize_kmeans_model(self, data: Dict[str, Any]) -> KMeans:
        """Deserialize dict to KMeans model"""
        if data is None:
            return None
        
        # Create a new KMeans instance
        model = KMeans(n_clusters=data['n_clusters'])
        
        # Set the fitted attributes
        if data['cluster_centers_'] is not None:
            model.cluster_centers_ = np.array(data['cluster_centers_'])
        if data['labels_'] is not None:
            model.labels_ = np.array(data['labels_'])
        if data['inertia_'] is not None:
            model.inertia_ = data['inertia_']
        if data['n_features_in_'] is not None:
            model.n_features_in_ = data['n_features_in_']
        if data['n_iter_'] is not None:
            model.n_iter_ = data['n_iter_']
            
        return model

    def _validate_vector(self, vector: VectorLike) -> np.ndarray:
        """Validate vector and return as numpy array"""
        vec_array = np.array(vector, dtype=np.float32)
        if vec_array.ndim != 1:
            raise ValueError("Vector must be 1-dimensional")
        if not np.issubdtype(vec_array.dtype, np.number):
            raise ValueError("Vector must contain only numbers")
        if self.dimension is None:
            self.dimension = len(vec_array)
        elif len(vec_array) != self.dimension:
            raise ValueError(f"Vector dimension {len(vec_array)} doesn't match expected {self.dimension}")
        return vec_array

    def _get_vector_matrix(self) -> Tuple[np.ndarray, List[str]]:
        """Get vector matrix and corresponding IDs"""
        if not self.vectors:
            return np.array([]), []
        
        vector_ids = list(self.vectors.keys())
        vector_matrix = np.array([self.vectors[vid].vector for vid in vector_ids], dtype=np.float32)
        return vector_matrix, vector_ids

    def _cosine_similarity_batch(self, query_vector: np.ndarray, vector_matrix: np.ndarray) -> np.ndarray:
        """Compute cosine similarity between query and all vectors"""
        if len(vector_matrix) == 0:
            return np.array([])
        
        query_norm = np.linalg.norm(query_vector)
        if query_norm == 0:
            return np.zeros(len(vector_matrix))
        
        vector_norms = np.linalg.norm(vector_matrix, axis=1)
        valid_norms = vector_norms > 0
        
        similarities = np.zeros(len(vector_matrix))
        if np.any(valid_norms):
            dot_products = np.dot(vector_matrix[valid_norms], query_vector)
            similarities[valid_norms] = dot_products / (vector_norms[valid_norms] * query_norm)
        
        return similarities

    def _euclidean_distance_batch(self, query_vector: np.ndarray, vector_matrix: np.ndarray) -> np.ndarray:
        """Compute Euclidean distance between query and all vectors"""
        if len(vector_matrix) == 0:
            return np.array([])
        return np.linalg.norm(vector_matrix - query_vector, axis=1)

    # DocumentStore protocol implementation
    def get_document(self, doc_id: DocID) -> Optional[Document]:
        """Retrieve a document by ID."""
        entry = self.vectors.get(doc_id)
        return entry.document if entry else None

    # VectorAddable protocol implementation
    def add_vector(self, vector: VectorLike, document: Document, doc_id: Optional[DocID] = None) -> DocID:
        """Add a vector to the store."""
        vec_array = self._validate_vector(vector)
        
        if doc_id is None:
            doc_id = str(uuid.uuid4())
        
        if doc_id in self.vectors:
            raise ValueError(f"Vector with ID {doc_id} already exists")
        
        self.vectors[doc_id] = VectorEntry(
            doc_id=doc_id,
            vector=vec_array.tolist(),
            document=document
        )
        
        self.clusters_valid = False
        return doc_id

    # VectorSearchable protocol implementation
    def vector_search(self, vector: VectorLike, limit: int = 10, metric: str = "cosine", method: str = "brute-force") -> List[SearchResult]:
        """Search for vectors similar to the given vector"""
        results = self.search(vector, top_k=limit, metric=metric, method=method)

        return [SearchResult(
            score=float(score),
            doc_id=vector_id,
            document=entry.document
        ) for vector_id, score, entry in results]

    def run_kmeans_clustering(self, n_clusters: Optional[int] = None, random_state: int = 42) -> None:
        """Run k-means clustering on all vectors in the database"""
        if not self.vectors:
            raise ValueError("Cannot run clustering on empty database")
        
        if n_clusters is not None:
            self.n_clusters = n_clusters
        
        vector_matrix, vector_ids = self._get_vector_matrix()
        actual_n_clusters = min(self.n_clusters, len(self.vectors))
        
        with warnings.catch_warnings():
            warnings.simplefilter("ignore")
            self.kmeans_model = KMeans(n_clusters=actual_n_clusters, random_state=random_state, n_init=10)
            cluster_labels = self.kmeans_model.fit_predict(vector_matrix)
        
        self.cluster_centers = self.kmeans_model.cluster_centers_
        self.cluster_assignments = {vector_ids[i]: cluster_labels[i] for i in range(len(vector_ids))}
        
        self.clusters = {}
        for vector_id, cluster_id in self.cluster_assignments.items():
            self.clusters.setdefault(cluster_id, []).append(vector_id)
        
        self.clusters_valid = True
        logger.info(f"K-means clustering completed with {actual_n_clusters} clusters")

    def _kmeans_search(self, query_vector: np.ndarray, top_k: int, metric: str, search_clusters: int = 3) -> List[Tuple[str, float, VectorEntry]]:
        """Search using k-means clustering"""
        if not self.clusters_valid:
            self.run_kmeans_clustering()
        
        # Find closest clusters
        if metric == "cosine":
            similarities = self._cosine_similarity_batch(query_vector, self.cluster_centers)
            closest_clusters = np.argsort(similarities)[-search_clusters:][::-1]
        else:  # euclidean
            distances = self._euclidean_distance_batch(query_vector, self.cluster_centers)
            closest_clusters = np.argsort(distances)[:search_clusters]
        
        # Search within closest clusters
        candidates = []
        for cluster_id in closest_clusters:
            if cluster_id in self.clusters:
                for vector_id in self.clusters[cluster_id]:
                    if vector_id in self.vectors:
                        entry = self.vectors[vector_id]
                        vec = np.array(entry.vector, dtype=np.float32)
                        
                        if metric == "cosine":
                            score = self._cosine_similarity_batch(query_vector, vec.reshape(1, -1))[0]
                        else:  # euclidean
                            score = -self._euclidean_distance_batch(query_vector, vec.reshape(1, -1))[0]
                        
                        candidates.append((vector_id, score, entry))
        
        return heapq.nlargest(top_k, candidates, key=lambda x: x[1])

    def search(self, query_vector: VectorLike, top_k: int = 5, metric: str = "cosine", method: str = "brute-force") -> List[Tuple[str, float, VectorEntry]]:
        """Search for similar vectors"""
        query_vec = self._validate_vector(query_vector)
        
        if not self.vectors:
            return []
        
        # If k-means clustering has been performed, only euclidean distance is allowed
        if self.clusters_valid and metric != "euclidean":
            raise ValueError("Only euclidean distance metric is supported after k-means clustering has been performed")
        
        if method == "k-means":
            return self._kmeans_search(query_vec, top_k, metric)
        elif method in ["brute-force", "brute-force-heap"]:
            return self._brute_force_search(query_vec, top_k, metric, use_heap=(method == "brute-force-heap"))
        else:
            raise ValueError(f"Unknown search method: {method}")

    def _brute_force_search(self, query_vector: np.ndarray, top_k: int, metric: str, use_heap: bool = False) -> List[Tuple[str, float, VectorEntry]]:
        """Brute-force search implementation"""
        vector_matrix, vector_ids = self._get_vector_matrix()
        
        if metric == "cosine":
            scores = self._cosine_similarity_batch(query_vector, vector_matrix)
        elif metric == "euclidean":
            scores = -self._euclidean_distance_batch(query_vector, vector_matrix)
        else:
            raise ValueError(f"Unknown metric: {metric}")
        
        if use_heap and top_k < len(scores) // 4:
            # Use heap for small k
            heap = []
            for i, score in enumerate(scores):
                vector_id = vector_ids[i]
                entry = self.vectors[vector_id]
                
                if len(heap) < top_k:
                    heapq.heappush(heap, (score, vector_id, entry))
                elif score > heap[0][0]:
                    heapq.heapreplace(heap, (score, vector_id, entry))
            
            results = []
            while heap:
                score, vector_id, entry = heapq.heappop(heap)
                results.append((vector_id, score, entry))
            return results[::-1]
        else:
            # Use sorting
            top_indices = np.argsort(scores)[-top_k:][::-1]
            return [(vector_ids[i], scores[i], self.vectors[vector_ids[i]]) for i in top_indices]

    # Legacy methods
    def add(self, vector: VectorLike, metadata: Optional[Dict[str, Any]] = None, vector_id: Optional[str] = None) -> str:
        """Add a vector to the database (legacy method)"""
        document = {str(k): str(v) for k, v in (metadata or {}).items()}
        return self.add_vector(vector, document, vector_id)

    def get(self, vector_id: str) -> Optional[VectorEntry]:
        """Get a vector entry by ID (legacy method)"""
        return self.vectors.get(vector_id)

    def delete(self, vector_id: str) -> bool:
        """Delete a vector by ID"""
        if vector_id in self.vectors:
            del self.vectors[vector_id]
            self.clusters_valid = False
            return True
        return False

    def update(self, vector_id: str, vector: Optional[VectorLike] = None, metadata: Optional[Dict[str, Any]] = None) -> bool:
        """Update a vector and/or its metadata"""
        if vector_id not in self.vectors:
            return False
        
        entry = self.vectors[vector_id]
        
        if vector is not None:
            vec_array = self._validate_vector(vector)
            entry.vector = vec_array.tolist()
            self.clusters_valid = False
        
        if metadata is not None:
            entry.document = {str(k): str(v) for k, v in metadata.items()}
        
        return True

    def filter_search(self, query_vector: VectorLike, document_filter: Dict[str, str], top_k: int = 5, metric: str = "cosine", method: str = "brute-force") -> List[Tuple[str, float, VectorEntry]]:
        """Search with document filtering"""
        # If k-means clustering has been performed, only euclidean distance is allowed
        if self.clusters_valid and metric != "euclidean":
            raise ValueError("Only euclidean distance metric is supported after k-means clustering has been performed")
        
        # Filter vectors
        filtered_vectors = {
            vid: entry for vid, entry in self.vectors.items()
            if all(entry.document.get(k) == v for k, v in document_filter.items())
        }
        
        # Temporarily replace vectors
        original_vectors = self.vectors
        self.vectors = filtered_vectors
        
        try:
            return self.search(query_vector, top_k, metric, method)
        finally:
            self.vectors = original_vectors

    def count(self) -> int:
        """Return the number of vectors in the database"""
        return len(self.vectors)

    def list_ids(self) -> List[str]:
        """Return a list of all vector IDs"""
        return list(self.vectors.keys())

    def save(self, filepath: str) -> None:
        """Save the database to a file using JSON"""
        # Serialize cluster centers if they exist
        cluster_centers_data = None
        cluster_centers_shape = None
        if self.cluster_centers is not None:
            cluster_centers_shape = list(self.cluster_centers.shape)  # Convert to list for JSON
            cluster_centers_data = self._serialize_numpy(self.cluster_centers)
        
        # Convert cluster assignments to ensure JSON serializable types
        cluster_assignments = None
        if self.cluster_assignments is not None:
            cluster_assignments = {k: int(v) for k, v in self.cluster_assignments.items()}
        
        # Convert clusters to ensure JSON serializable types  
        clusters = None
        if self.clusters is not None:
            clusters = {str(k): v for k, v in self.clusters.items()}
        
        data = {
            'format_version': '2.0',  # Mark as JSON format
            'dimension': self.dimension,
            'vectors': {vid: {
                'doc_id': entry.doc_id,
                'vector': entry.vector,
                'document': entry.document
            } for vid, entry in self.vectors.items()},
            'clusters_valid': self.clusters_valid,
            'kmeans_model': self._serialize_kmeans_model(self.kmeans_model),
            'cluster_centers_data': cluster_centers_data,
            'cluster_centers_shape': cluster_centers_shape,
            'cluster_assignments': cluster_assignments,
            'clusters': clusters,
            'n_clusters': self.n_clusters
        }
        with open(filepath, 'w') as f:
            json.dump(data, f, indent=2)

    def load(self, filepath: str) -> None:
<<<<<<< HEAD
        """Load the database from a file (supports both JSON and legacy pickle)"""
        # Try to determine file format
        try:
            with open(filepath, 'r') as f:
                # Try to load as JSON first
                data = json.load(f)
                format_version = data.get('format_version', '1.0')
                
                if format_version == '2.0':
                    # New JSON format with clustering data
                    self.dimension = data['dimension']
                    self.vectors = {vid: VectorEntry(**entry_dict) for vid, entry_dict in data['vectors'].items()}
                    self.clusters_valid = data.get('clusters_valid', False)
                    self.kmeans_model = self._deserialize_kmeans_model(data.get('kmeans_model'))
                    
                    # Deserialize cluster centers
                    if data.get('cluster_centers_data') and data.get('cluster_centers_shape'):
                        self.cluster_centers = self._deserialize_numpy(
                            data['cluster_centers_data'], 
                            tuple(data['cluster_centers_shape'])
                        )
                    else:
                        self.cluster_centers = None
                        
                    # Handle cluster assignments (convert back to ints if needed)
                    cluster_assignments = data.get('cluster_assignments')
                    if cluster_assignments is not None:
                        self.cluster_assignments = {k: int(v) for k, v in cluster_assignments.items()}
                    else:
                        self.cluster_assignments = None
                        
                    # Handle clusters (convert keys back to ints if needed)
                    clusters = data.get('clusters')
                    if clusters is not None:
                        self.clusters = {int(k): v for k, v in clusters.items()}
                    else:
                        self.clusters = None
                    self.n_clusters = data.get('n_clusters', 8)
                else:
                    # Legacy JSON format (export_json/import_json)
                    self.dimension = data['dimension']
                    self.vectors = {vid: VectorEntry(**entry_dict) for vid, entry_dict in data['vectors'].items()}
                    # Reset clustering data for legacy format
                    self.clusters_valid = False
                    self.kmeans_model = None
                    self.cluster_centers = None
                    self.cluster_assignments = None
                    self.clusters = None
                    self.n_clusters = 8
        except (json.JSONDecodeError, UnicodeDecodeError):
            # Fall back to pickle format for backward compatibility
            self._load_pickle(filepath)

    def _load_pickle(self, filepath: str) -> None:
        """Load database from pickle format (legacy support)"""
        try:
            import pickle  # nosec B403 - Only used for legacy compatibility
            with open(filepath, 'rb') as f:
                data = pickle.load(f)  # nosec B301 - Legacy compatibility only, user controls file
                self.dimension = data['dimension']
                self.vectors = data['vectors']
                self.clusters_valid = data.get('clusters_valid', False)
                self.kmeans_model = data.get('kmeans_model', None)
                self.cluster_centers = data.get('cluster_centers', None)
                self.cluster_assignments = data.get('cluster_assignments', None)
                self.clusters = data.get('clusters', None)
                self.n_clusters = data.get('n_clusters', 8)
                logger.warning(f"Loaded database from legacy pickle format: {filepath}")
        except Exception as e:
            raise ValueError(f"Failed to load database from {filepath}: {e}")
=======
        """Load the database from a file"""
        if not exists(filepath):
            raise FileNotFoundError(f"Database file not found: {filepath}")
        
        with open(filepath, 'rb') as f:
            data = pickle.load(f)
            self.dimension = data['dimension']
            self.vectors = data['vectors']
            self.clusters_valid = data.get('clusters_valid', False)
            self.kmeans_model = data.get('kmeans_model', None)
            self.cluster_centers = data.get('cluster_centers', None)
            self.cluster_assignments = data.get('cluster_assignments', None)
            self.clusters = data.get('clusters', None)
            self.n_clusters = data.get('n_clusters', 8)
>>>>>>> beffba17

    def export_json(self, filepath: str) -> None:
        """Export database to JSON format"""
        data = {
            'dimension': self.dimension,
            'vectors': {vid: {
                'doc_id': entry.doc_id,
                'vector': entry.vector,
                'document': entry.document
            } for vid, entry in self.vectors.items()}
        }
        with open(filepath, 'w') as f:
            json.dump(data, f, indent=2)

    def import_json(self, filepath: str) -> None:
        """Import database from JSON format"""
        with open(filepath, 'r') as f:
            data = json.load(f)
            self.dimension = data['dimension']
            self.vectors = {vid: VectorEntry(**entry_dict) for vid, entry_dict in data['vectors'].items()}


@register_segment("addVector")
@segment()
def add_vector(items: str, path, vector_field: str = "_", vector_id: Optional[str] = None, 
               metadata_field_list: Optional[str] = None, overwrite: bool = False):
    """
    Segment to add a vector to the SimpleVectorDB.
    
    Args:
        item: The item containing the vector data.
        vector_field: The field containing the vector data.
        vector_id: Optional custom ID for the vector.
        metadata_field_list: Optional metadata field list.
        dimension: Expected dimension of the vector (optional).

    Returns:
        The ID of the added vector.
    """
    
    if path is not None and exists(path) and not overwrite:
        db = SimpleVectorDB()
        db.load(path)
    else:
        db = SimpleVectorDB()

    for item in items:
        vector = extract_property(item, vector_field, fail_on_missing=True)
        if not isinstance(vector, (list, tuple, np.ndarray)):
            raise ValueError(f"Vector field '{vector_field}' must be a list, tuple, or numpy array")
        metadata = toDict(item, metadata_field_list, fail_on_missing=False) if metadata_field_list else {}
        
        document = {str(k): str(v) for k, v in metadata.items()}
        db.add_vector(vector, document, vector_id)

        yield item

    if path is not None:
        db.save(path)


@register_segment("searchVector")
@segment()
def search_vector(items, path: str, vector_field = "_", top_k: int = 5, 
                  all_results_at_once: bool = False, set_as: Optional[str] = None,
                  continue_on_error: bool = True,
                  search_metric: str = "cosine", search_method: str = "brute-force"):
    """    Segment to search for similar vectors in the SimpleVectorDB.
    Args:
        vector_field: The field containing the vector data.
        top_k: Number of top results to return.
        search_metric: Similarity metric ("cosine" or "euclidean").
        search_method: Search method ("brute-force", "brute-force-heap", or "k-means").
        path: Optional path to a saved vector database.
    Yields:
        List of SearchResult objects.
    """
    if path is None:
        logger.warning("No path provided, using in-memory vector database")

    db = SimpleVectorDB()
    if path is not None and exists(path):
        db.load(path)
        
    for item in items:
        query_vector = extract_property(item, vector_field, fail_on_missing=True)
        if not isinstance(query_vector, (list, tuple, np.ndarray)):
            raise ValueError(f"Query vector must be a list, tuple, or numpy array")
        try:
            results = db.vector_search(query_vector, limit=top_k, metric=search_metric, method=search_method)
            if all_results_at_once:
                if set_as:
                    item[set_as] = results
                    yield item
                else:
                    yield results
            else:
                if set_as:
                    raise ValueError("set_as is not supported with all_results_at_once=False")
                else:
                    yield from results
        except Exception as e:
            logger.error(f"Error during vector search: {e}")
            if not continue_on_error:
                raise  <|MERGE_RESOLUTION|>--- conflicted
+++ resolved
@@ -3,13 +3,9 @@
 import logging
 from os.path import exists
 import json
-<<<<<<< HEAD
 import base64
 from typing import List, Dict, Any, Tuple, Optional, Union, Protocol
 from dataclasses import dataclass, asdict
-=======
-import pickle
->>>>>>> beffba17
 import uuid
 import warnings
 import heapq
@@ -409,7 +405,6 @@
             json.dump(data, f, indent=2)
 
     def load(self, filepath: str) -> None:
-<<<<<<< HEAD
         """Load the database from a file (supports both JSON and legacy pickle)"""
         # Try to determine file format
         try:
@@ -480,22 +475,6 @@
                 logger.warning(f"Loaded database from legacy pickle format: {filepath}")
         except Exception as e:
             raise ValueError(f"Failed to load database from {filepath}: {e}")
-=======
-        """Load the database from a file"""
-        if not exists(filepath):
-            raise FileNotFoundError(f"Database file not found: {filepath}")
-        
-        with open(filepath, 'rb') as f:
-            data = pickle.load(f)
-            self.dimension = data['dimension']
-            self.vectors = data['vectors']
-            self.clusters_valid = data.get('clusters_valid', False)
-            self.kmeans_model = data.get('kmeans_model', None)
-            self.cluster_centers = data.get('cluster_centers', None)
-            self.cluster_assignments = data.get('cluster_assignments', None)
-            self.clusters = data.get('clusters', None)
-            self.n_clusters = data.get('n_clusters', 8)
->>>>>>> beffba17
 
     def export_json(self, filepath: str) -> None:
         """Export database to JSON format"""
