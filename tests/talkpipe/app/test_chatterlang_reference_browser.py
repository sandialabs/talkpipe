--- conflicted
+++ resolved
@@ -296,14 +296,8 @@
     
     @patch('talkpipe.app.chatterlang_reference_browser.TalkPipeBrowser')
     @patch('argparse.ArgumentParser.parse_args')
-<<<<<<< HEAD
-    @patch('talkpipe.app.chatterlang_reference_generator.go')
-    def test_main_auto_generate_docs(self, mock_generate_reference, mock_args, mock_browser_class):
-        """Test main function auto-generating documentation."""
-=======
     def test_main_no_components_found(self, mock_args, mock_browser_class):
         """Test main function when no components are found."""
->>>>>>> beffba17
         mock_namespace = Mock()
         mock_namespace.legacy = False
         mock_args.return_value = mock_namespace
@@ -313,23 +307,6 @@
         mock_browser.components = {}
         mock_browser_class.return_value = mock_browser
         
-<<<<<<< HEAD
-        with patch('os.getcwd', return_value='/test/cwd'), \
-             patch('pathlib.Path.exists') as mock_exists:
-            
-            # First call (talkpipe_ref.txt) returns False, second call (after generation) returns True
-            mock_exists.side_effect = [False, False, True]
-            
-            with patch('builtins.print'):
-                main()
-            
-            # Verify generate_reference was called to generate docs
-            mock_generate_reference.assert_called_once()
-            
-            # Verify browser was created and run
-            mock_browser_class.assert_called_once()
-            mock_browser.run.assert_called_once()
-=======
         with pytest.raises(SystemExit):
             main()
     
@@ -345,5 +322,4 @@
         mock_browser_class.side_effect = Exception("Test error")
         
         with pytest.raises(SystemExit):
-            main()
->>>>>>> beffba17
+            main()